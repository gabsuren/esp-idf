--- conflicted
+++ resolved
@@ -22,17 +22,10 @@
 #define MB_CONTROLLER_PRIORITY              (CONFIG_FMB_SERIAL_TASK_PRIO - 1)    // priority of MB controller task
 
 // Default port defines
-<<<<<<< HEAD
-#define MB_DEVICE_ADDRESS   (1)                 // Default slave device address in Modbus
-#define MB_DEVICE_SPEED     (115200)            // Default Modbus speed for now hard defined
-#define MB_UART_PORT        (UART_NUM_MAX - 1)  // Default UART port number
-#define MB_PAR_INFO_TOUT    (10)                // Timeout for get parameter info
-=======
 #define MB_DEVICE_ADDRESS   (1)             // Default slave device address in Modbus
 #define MB_DEVICE_SPEED     (115200)        // Default Modbus speed for now hard defined
 #define MB_UART_PORT        (UART_NUM_MAX - 1)  // Default UART port number
 #define MB_PAR_INFO_TOUT    (10)            // Timeout for get parameter info
->>>>>>> 16b300bd
 #define MB_PARITY_NONE      (UART_PARITY_DISABLE)
 
 // The Macros below handle the endianness while transfer N byte data into buffer
