--- conflicted
+++ resolved
@@ -28,12 +28,8 @@
 static const adc_atten_t atten = ADC_ATTEN_DB_0;
 static const adc_unit_t unit = ADC_UNIT_1;
 
-<<<<<<< HEAD
 #if CONFIG_IDF_TARGET_ESP32
-static void check_efuse()
-=======
 static void check_efuse(void)
->>>>>>> 51d811a7
 {
     //Check TP is burned into eFuse
     if (esp_adc_cal_check_efuse(ESP_ADC_CAL_VAL_EFUSE_TP) == ESP_OK) {
