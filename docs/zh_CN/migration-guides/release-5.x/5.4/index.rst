从 5.3 迁移到 5.4
-----------------

:link_to_translation:`en:[English]`

.. toctree::
    :maxdepth: 1

<<<<<<< HEAD
    system
    bluetooth-classic
=======
    gcc
    system
>>>>>>> 57d39c39
<|MERGE_RESOLUTION|>--- conflicted
+++ resolved
@@ -6,10 +6,6 @@
 .. toctree::
     :maxdepth: 1
 
-<<<<<<< HEAD
-    system
-    bluetooth-classic
-=======
     gcc
     system
->>>>>>> 57d39c39
+    bluetooth-classic